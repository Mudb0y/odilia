--- conflicted
+++ resolved
@@ -13,12 +13,8 @@
 publish = false
 
 [dependencies]
-<<<<<<< HEAD
-tokio = { version = "^1.20.0", default-features = false }
-=======
 tokio = { version = "^1.19.0", features = ["full"] }
 rdev = { version = "0.5.1", features = ["unstable_grab"] }
 lazy_static = "1.4.0"
 odilia-common = { path = "../common" }
-once_cell = "1.13.0"
->>>>>>> 009d2a15
+once_cell = "1.13.0"