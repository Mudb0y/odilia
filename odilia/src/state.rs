use std::sync::atomic::AtomicUsize;

use circular_queue::CircularQueue;
use eyre::WrapErr;
use ssip_client_async::{MessageScope, Priority, PunctuationMode, Request as SSIPRequest};
use tokio::sync::{mpsc::Sender, Mutex};
use tracing::{debug, Instrument};
use zbus::{fdo::DBusProxy, names::BusName, zvariant::ObjectPath, MatchRule, MessageType};

use atspi_common::{
	events::{EventProperties, HasMatchRule, HasRegistryEventString},
	Event,
};
use atspi_connection::AccessibilityConnection;
use atspi_proxies::{accessible::AccessibleProxy, cache::CacheProxy};
use odilia_cache::Convertable;
use odilia_cache::{AccessibleExt, AccessiblePrimitive, Cache, CacheItem};
use odilia_common::{
	errors::CacheError,
	modes::ScreenReaderMode,
	settings::{speech::PunctuationSpellingMode, ApplicationConfig},
	types::TextSelectionArea,
	Result as OdiliaResult,
};
use std::sync::Arc;

#[allow(clippy::module_name_repetitions)]
pub struct ScreenReaderState {
	pub atspi: AccessibilityConnection,
	pub dbus: DBusProxy<'static>,
	pub ssip: Sender<SSIPRequest>,
	pub previous_caret_position: AtomicUsize,
	pub mode: Mutex<ScreenReaderMode>,
	pub accessible_history: Mutex<CircularQueue<AccessiblePrimitive>>,
	pub event_history: Mutex<CircularQueue<Event>>,
	pub cache: Arc<Cache>,
}

impl ScreenReaderState {
	#[tracing::instrument(skip_all)]
	pub async fn new(
		ssip: Sender<SSIPRequest>,
		config: ApplicationConfig,
	) -> eyre::Result<ScreenReaderState> {
		let atspi = AccessibilityConnection::new()
			.instrument(tracing::info_span!("connecting to at-spi bus"))
			.await
			.wrap_err("Could not connect to at-spi bus")?;
		let dbus = DBusProxy::new(atspi.connection())
			.instrument(tracing::debug_span!(
				"creating dbus proxy for accessibility connection"
			))
			.await
			.wrap_err("Failed to create org.freedesktop.DBus proxy")?;

		let mode = Mutex::new(ScreenReaderMode { name: "CommandMode".to_string() });

		tracing::debug!("Reading configuration");

		let previous_caret_position = AtomicUsize::new(0);
		let accessible_history = Mutex::new(CircularQueue::with_capacity(16));
		let event_history = Mutex::new(CircularQueue::with_capacity(16));
		let cache = Arc::new(Cache::new(atspi.connection().clone()));
		ssip.send(SSIPRequest::SetPitch(
			ssip_client_async::ClientScope::Current,
			config.speech.pitch,
		))
		.await?;
		ssip.send(SSIPRequest::SetVolume(
			ssip_client_async::ClientScope::Current,
			config.speech.volume,
		))
		.await?;
		ssip.send(SSIPRequest::SetOutputModule(
			ssip_client_async::ClientScope::Current,
			config.speech.module.clone(),
		))
		.await?;
		ssip.send(SSIPRequest::SetLanguage(
			ssip_client_async::ClientScope::Current,
			config.speech.language.clone(),
		))
		.await?;
		ssip.send(SSIPRequest::SetSynthesisVoice(
			ssip_client_async::ClientScope::Current,
			config.speech.person.clone(),
		))
		.await?;
		//doing it this way for now. It could have been done with a From impl, but I don't want to make ssip_client_async a dependency of odilia_common, so this conversion is done directly inside state, especially since this enum isn't supposed to grow any further, in complexity or variants
		let punctuation_mode = match config.speech.punctuation {
			PunctuationSpellingMode::Some => PunctuationMode::Some,
			PunctuationSpellingMode::Most => PunctuationMode::Most,
			PunctuationSpellingMode::None => PunctuationMode::None,
			PunctuationSpellingMode::All => PunctuationMode::All,
		};
		ssip.send(SSIPRequest::SetPunctuationMode(
			ssip_client_async::ClientScope::Current,
			punctuation_mode,
		))
		.await?;
		ssip.send(SSIPRequest::SetRate(
			ssip_client_async::ClientScope::Current,
			config.speech.rate,
		))
		.await?;
		Ok(Self {
			atspi,
			dbus,
			ssip,
			previous_caret_position,
			mode,
			accessible_history,
			event_history,
			cache,
		})
	}
	#[tracing::instrument(level = "debug", skip(self), err)]
	pub async fn get_or_create_atspi_cache_item_to_cache(
		&self,
		atspi_cache_item: atspi_common::CacheItem,
	) -> OdiliaResult<CacheItem> {
		let prim = atspi_cache_item.object.clone().into();
		if self.cache.get(&prim).is_none() {
			self.cache.add(CacheItem::from_atspi_cache_item(
				atspi_cache_item,
				Arc::downgrade(&Arc::clone(&self.cache)),
				self.atspi.connection(),
			)
			.await?)?;
		}
		self.cache.get(&prim).ok_or(CacheError::NoItem.into())
	}
	#[tracing::instrument(level = "debug", skip(self), err)]
	pub async fn get_or_create_atspi_legacy_cache_item_to_cache(
		&self,
		atspi_cache_item: atspi_common::LegacyCacheItem,
	) -> OdiliaResult<CacheItem> {
		let prim = atspi_cache_item.object.clone().into();
		if self.cache.get(&prim).is_none() {
			self.cache.add(CacheItem::from_atspi_legacy_cache_item(
				atspi_cache_item,
				Arc::downgrade(&Arc::clone(&self.cache)),
				self.atspi.connection(),
			)
			.await?)?;
		}
		self.cache.get(&prim).ok_or(CacheError::NoItem.into())
	}
<<<<<<< HEAD
	#[tracing::instrument(skip_all, level = "debug", ret, err)]
	pub async fn get_or_create_event_object_to_cache<T: EventProperties>(
=======
	#[tracing::instrument(skip_all, level = "debug", err)]
	pub async fn get_or_create_event_object_to_cache<'a, T: GenericEvent<'a>>(
>>>>>>> a31331ec
		&self,
		event: &T,
	) -> OdiliaResult<CacheItem> {
		let prim = AccessiblePrimitive::from_event(event)?;
		if self.cache.get(&prim).is_none() {
			self.cache.add(CacheItem::from_atspi_event(
				event,
				Arc::downgrade(&Arc::clone(&self.cache)),
				self.atspi.connection(),
			)
			.await?)?;
		}
		self.cache.get(&prim).ok_or(CacheError::NoItem.into())
	}

	// TODO: use cache; this will uplift performance MASSIVELY, also TODO: use this function instad of manually generating speech every time.
	#[allow(dead_code)]
	pub async fn generate_speech_string(
		&self,
		acc: AccessibleProxy<'_>,
		select: TextSelectionArea,
	) -> OdiliaResult<String> {
		let acc_text = acc.to_text().await?;
		let _acc_hyper = acc.to_hyperlink().await?;
		//let _full_text = acc_text.get_text_ext().await?;
		let (mut text_selection, start, end) = match select {
			TextSelectionArea::Granular(granular) => {
				acc_text.get_string_at_offset(granular.index, granular.granularity)
					.await?
			}
			TextSelectionArea::Index(indexed) => (
				acc_text.get_text(indexed.start, indexed.end).await?,
				indexed.start,
				indexed.end,
			),
		};
		// TODO: Use streaming filters, or create custom function
		let children = acc.get_children_ext().await?;
		let mut children_in_range = Vec::new();
		for child in children {
			let child_hyper = child.to_hyperlink().await?;
			let index = child_hyper.start_index().await?;
			if index >= start && index <= end {
				children_in_range.push(child);
			}
		}
		for child in children_in_range {
			let child_hyper = child.to_hyperlink().await?;
			let child_start = usize::try_from(child_hyper.start_index().await?)?;
			let child_end = usize::try_from(child_hyper.end_index().await?)?;
			let child_text = format!(
				"{}, {}",
				child.name().await?,
				child.get_role_name().await?
			);
			text_selection.replace_range(
				child_start + (usize::try_from(start)?)
					..child_end + (usize::try_from(start)?),
				&child_text,
			);
		}
		// TODO: add logic for punctuation
		Ok(text_selection)
	}
	#[tracing::instrument(skip_all)]
	pub async fn register_event<E: HasRegistryEventString + HasMatchRule>(
		&self,
	) -> OdiliaResult<()> {
		Ok(self.atspi.register_event::<E>().await?)
	}

	#[allow(dead_code)]
	pub async fn deregister_event<E: HasRegistryEventString + HasMatchRule>(
		&self,
	) -> OdiliaResult<()> {
		Ok(self.atspi.deregister_event::<E>().await?)
	}

	pub fn connection(&self) -> &zbus::Connection {
		self.atspi.connection()
	}
	#[tracing::instrument(skip(self))]
	pub async fn stop_speech(&self) -> bool {
		self.ssip.send(SSIPRequest::Cancel(MessageScope::All)).await.is_ok()
	}
	#[tracing::instrument(name = "closing speech dispatcher connection", skip(self))]
	pub async fn close_speech(&self) -> bool {
		self.ssip.send(SSIPRequest::Quit).await.is_ok()
	}
	#[tracing::instrument(skip(self))]
	pub async fn say(&self, priority: Priority, text: String) -> bool {
		if self.ssip.send(SSIPRequest::SetPriority(priority)).await.is_err() {
			return false;
		}
		if self.ssip.send(SSIPRequest::Speak).await.is_err() {
			return false;
		}
		// this crashed ssip-client because the connection is automatically stopped when invalid text is sent; since the period character on a line by itself is the stop character, there's not much we can do except filter it out explicitly.
		if text == *"." {
			return false;
		}
		if self.ssip
			.send(SSIPRequest::SendLines(Vec::from([text])))
			.await
			.is_err()
		{
			return false;
		}
		true
	}

	#[allow(dead_code)]
	pub async fn event_history_item(&self, index: usize) -> Option<Event> {
		let history = self.event_history.lock().await;
		history.iter().nth(index).cloned()
	}

	pub async fn event_history_update(&self, event: Event) {
		let mut history = self.event_history.lock().await;
		history.push(event);
	}

	pub async fn history_item<'a>(&self, index: usize) -> Option<AccessiblePrimitive> {
		let history = self.accessible_history.lock().await;
		history.iter().nth(index).cloned()
	}

	/// Adds a new accessible to the history. We only store 16 previous accessibles, but theoretically, it should be lower.
	pub async fn update_accessible(&self, new_a11y: AccessiblePrimitive) {
		let mut history = self.accessible_history.lock().await;
		history.push(new_a11y);
	}
	pub async fn build_cache<'a, T>(&self, dest: T) -> OdiliaResult<CacheProxy<'a>>
	where
		T: std::fmt::Display,
		T: TryInto<BusName<'a>>,
		<T as TryInto<BusName<'a>>>::Error: Into<zbus::Error>,
	{
		debug!("CACHE SENDER: {dest}");
		Ok(CacheProxy::builder(self.connection())
			.destination(dest)?
			.path(ObjectPath::from_static_str("/org/a11y/atspi/cache")?)?
			.build()
			.await?)
	}
	#[allow(dead_code)]
	pub async fn get_or_create_cache_item(
		&self,
		accessible: AccessiblePrimitive,
	) -> OdiliaResult<CacheItem> {
		let accessible_proxy = AccessibleProxy::builder(self.atspi.connection())
			.destination(accessible.sender.as_str())?
			.path(accessible.id.to_string())?
			.build()
			.await?;
		self.cache
			.get_or_create(&accessible_proxy, Arc::downgrade(&self.cache))
			.await
	}
<<<<<<< HEAD
	#[tracing::instrument(skip_all, ret, err)]
	pub async fn new_accessible<'a, T: EventProperties>(
		&'a self,
		event: &'a T,
=======
	#[tracing::instrument(skip_all, err)]
	pub async fn new_accessible<'a, T: GenericEvent<'a>>(
		&self,
		event: &T,
>>>>>>> a31331ec
	) -> OdiliaResult<AccessibleProxy<'_>> {
		let sender = event.sender().clone();
		let path = event.path().to_owned();
		Ok(AccessibleProxy::builder(self.connection())
			.cache_properties(zbus::CacheProperties::No)
			.destination(sender)?
			.path(path)?
			.build()
			.await?)
	}
	#[tracing::instrument(skip_all, err)]
	pub async fn add_cache_match_rule(&self) -> OdiliaResult<()> {
		let cache_rule = MatchRule::builder()
			.msg_type(MessageType::Signal)
			.interface("org.a11y.atspi.Cache")?
			.build();
		self.dbus.add_match_rule(cache_rule).await?;
		Ok(())
	}
}<|MERGE_RESOLUTION|>--- conflicted
+++ resolved
@@ -146,13 +146,8 @@
 		}
 		self.cache.get(&prim).ok_or(CacheError::NoItem.into())
 	}
-<<<<<<< HEAD
 	#[tracing::instrument(skip_all, level = "debug", ret, err)]
 	pub async fn get_or_create_event_object_to_cache<T: EventProperties>(
-=======
-	#[tracing::instrument(skip_all, level = "debug", err)]
-	pub async fn get_or_create_event_object_to_cache<'a, T: GenericEvent<'a>>(
->>>>>>> a31331ec
 		&self,
 		event: &T,
 	) -> OdiliaResult<CacheItem> {
@@ -312,17 +307,10 @@
 			.get_or_create(&accessible_proxy, Arc::downgrade(&self.cache))
 			.await
 	}
-<<<<<<< HEAD
 	#[tracing::instrument(skip_all, ret, err)]
 	pub async fn new_accessible<'a, T: EventProperties>(
 		&'a self,
 		event: &'a T,
-=======
-	#[tracing::instrument(skip_all, err)]
-	pub async fn new_accessible<'a, T: GenericEvent<'a>>(
-		&self,
-		event: &T,
->>>>>>> a31331ec
 	) -> OdiliaResult<AccessibleProxy<'_>> {
 		let sender = event.sender().clone();
 		let path = event.path().to_owned();
