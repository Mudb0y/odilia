--- conflicted
+++ resolved
@@ -323,13 +323,8 @@
 		let old_pos = usize::try_from(old_position)?;
 
 		// if the user has moved into a new item, then also read a whole line.
-<<<<<<< HEAD
 		println!("{new_id:?},{old_id:?}");
 		println!("{old_pos},{new_pos}");
-=======
-    println!("{new_id:?},{old_id:?}");
-    println!("{old_pos},{new_pos}");
->>>>>>> 2bd64cd0
 		if new_id != old_id {
 			return Ok(new_item
 				.get_string_at_offset(new_position, Granularity::Line)
@@ -408,11 +403,8 @@
 			return Ok(());
 		}
 		let new_item = state.get_or_create_event_object_to_cache(event).await?;
-<<<<<<< HEAD
+
 		let new_prim = new_item.object.clone();
-=======
-    let new_prim = new_item.object.clone();
->>>>>>> 2bd64cd0
 		let text = match state.history_item(0).await {
 			Some(old_prim) => {
 				let old_pos = state.previous_caret_position.load(Ordering::Relaxed);
@@ -427,11 +419,7 @@
 			}
 		};
 		state.say(Priority::Text, text).await;
-<<<<<<< HEAD
 		state.update_accessible(new_prim).await;
-=======
-    state.update_accessible(new_prim).await;
->>>>>>> 2bd64cd0
 		Ok(())
 	}
 
@@ -444,12 +432,9 @@
 			"" => text_cursor_moved(state, event).await?,
 			kind => tracing::debug!(kind, "Ignoring event with unknown kind"),
 		}
-<<<<<<< HEAD
+
 		state.previous_caret_position
 			.store(event.position(), Ordering::Relaxed);
-=======
-    state.previous_caret_position.store(event.position(), Ordering::Relaxed);
->>>>>>> 2bd64cd0
 		Ok(())
 	}
 } // end of text_caret_moved
@@ -544,11 +529,8 @@
 			format!("{name}, {role}. {description}"),
 		)
 		.await;
-<<<<<<< HEAD
+
 		state.update_accessible(accessible.object).await;
-=======
-    state.update_accessible(accessible.object).await;
->>>>>>> 2bd64cd0
 		Ok(())
 	}
 }
