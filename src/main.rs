mod args;
mod events;
mod logging;
mod state;
use state::ScreenReaderState;

#[tokio::main]
async fn main() -> eyre::Result<()> {
    logging::init();
    let _args = args::parse();
    let state = ScreenReaderState::new().await?;
    state.register_event("Object:StateChanged:Focused").await?;
    state.register_event("Object:TextCaretMoved").await?;
<<<<<<< HEAD
events::process(&state).await;
=======
    events::process(&state).await;
>>>>>>> 49ece454
    Ok(())
}<|MERGE_RESOLUTION|>--- conflicted
+++ resolved
@@ -11,10 +11,6 @@
     let state = ScreenReaderState::new().await?;
     state.register_event("Object:StateChanged:Focused").await?;
     state.register_event("Object:TextCaretMoved").await?;
-<<<<<<< HEAD
-events::process(&state).await;
-=======
     events::process(&state).await;
->>>>>>> 49ece454
     Ok(())
 }